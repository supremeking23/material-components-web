
# Contributing to Material Design Lite

We'd love for you to contribute to our source code and to make Material Design Lite even better than it is today! Here are the guidelines we'd like you to follow:

 - [Code of Conduct](#coc)
 - [Question or Problem?](#question)
 - [Issues and Bugs](#issue)
 - [Feature Requests](#feature)
 - [Submission Guidelines](#submit)
 - [Coding Rules](#rules)
 - [Signing the CLA](#cla)

## <a name="coc"></a> Code of Conduct

As contributors and maintainers of the Material Design Lite project, we pledge to respect everyone who contributes by posting issues, updating documentation, submitting pull requests, providing feedback in comments, and any other activities.

Communication through any of Material Design Lite's channels (GitHub, StackOverflow, Google+, Twitter, etc.) must be constructive and never resort to personal attacks, trolling, public or private harrassment, insults, or other unprofessional conduct.

We promise to extend courtesy and respect to everyone involved in this project regardless of gender, gender identity, sexual orientation, disability, age, race, ethnicity, religion, or level of experience. We expect anyone contributing to the Material Design Lite project to do the same.

If any member of the community violates this code of conduct, the maintainers of the Material Design Lite project may take action, removing issues, comments, and PRs or blocking accounts as deemed appropriate.

If you are subject to or witness unacceptable behavior, or have any other concerns, please drop us a line at addyo@google.com.

## <a name="question"></a> Got a Question or Problem?

If you have questions about how to use Material Design Lite, please direct these to [StackOverflow][stackoverflow] and use the `material-design-lite` tag. We are also available on GitHub issues.

If you feel that we're missing an important bit of documentation, feel free to
file an issue so we can help. Here's an example to get you started:

```
Component (if any):

What are you trying to do or find out more about?

Where have you looked?

Where did you expect to find this information?
```

Or, if you're looking for a new design template:

```
Please provide a short summary of the template you’re looking for.

What makes this template interesting or challenging from a design perspective?

Please provide any URLs to good examples of this type of page that you may have come across.
```

## <a name="issue"></a> Found an Issue?
If you find a bug in the source code or a mistake in the documentation, you can help us by
submitting an issue to our [GitHub Repository][github]. Even better you can submit a Pull Request
with a fix.

See [below][#submit] for some guidelines.

## <a name="feature"></a> Want a Feature?
You can request a new feature by submitting an issue to our [GitHub Repository][github].

Here is a template to get you started:

```
Is this a new component, or a missing feature in an existing one?
Component name:
Material Design spec URL for the component (if any):

What does this component or feature allow you to do which isn’t possible at the moment?

Please provide any URLs or screenshots of good examples of usage of this component or feature that you may have come across.
```

If you would like to implement a new feature then consider what kind of change it is:

* **Major Changes** that you wish to contribute to the project should be discussed first on our
[issue tracker][github] so that we can better coordinate our efforts, prevent
duplication of work, and help you to craft the change so that it is successfully accepted into the
project.
* **Small Changes** can be crafted and submitted to the [GitHub Repository][github] as a Pull Request.

 *[Website](http://www.getmdl.io/) related issues should be filed on the [Web Fundamentals](https://github.com/google/WebFundamentals/issues/new) issue tracker.*

## <a name="submit"></a> Submission Guidelines

### Submitting an Issue
Before you submit your issue search the archive, maybe your question was already answered.

If your issue appears to be a bug, and hasn't been reported, open a new issue.
Help us to maximize the effort we can spend fixing issues and adding new
features, by not reporting duplicate issues.  Providing the following information will increase the
chances of your issue being dealt with quickly:

* **Overview of the Issue** - if an error is being thrown a non-minified stack trace helps
* **Motivation for or Use Case** - explain why this is a bug for you
* **Material Design Lite Version(s)** - is it a regression?
* **Browsers and Operating System** - is this a problem with all browsers or only IE9?
* **Reproduce the Error** - provide a live example (using JSBin) or a unambiguous set of steps.
* **Related Issues** - has a similar issue been reported before?
* **Suggest a Fix** - if you can't fix the bug yourself, perhaps you can point to what might be
  causing the problem (line of code or commit)

**If you get help, help others. Good karma rulez!**

Here's a template to get you started:

```
MDL version:
Browser:
Browser version:
Operating system:
Operating system version:
URL, if applicable (you can use a [codepen as a starting point][http://codepen.io/pen/def?fork=xGWgXa]):

What steps will reproduce the problem:
1.
2.
3.

What is the expected result?

What happens instead of that?

Please provide any other information below, and attach a screenshot if possible.
```

### Submitting a Pull Request
Before you submit your pull request consider the following guidelines:

* Search [GitHub](https://github.com/google/material-design-lite/pulls) for an open or closed Pull Request
  that relates to your submission. You don't want to duplicate effort.
* Please sign our [Contributor License Agreement (CLA)](#cla) before sending pull
  requests. We cannot accept code without this.
* Make your changes in a new git branch:

     ```shell
     git checkout -b my-fix-branch master
     ```

* Create your patch, **including appropriate test cases**.
* Follow our [Coding Rules](#rules).
* Run the full Material Design Lite test suite (`gulp test`),
  and ensure that all tests pass.
* Avoid checking in files that shouldn't be tracked (e.g `node_modules`, `gulp-cache`, `.tmp`, `.idea`). We recommend using a [global](#global-gitignore) gitignore for this.
* Make sure **not** to include a recompiled version of the files found in `/css` and `/js` as part of your PR. We will generate these automatically.
* Commit your changes using a descriptive commit message.

     ```shell
     git commit -a
     ```
  Note: the optional commit `-a` command line option will automatically "add" and "rm" edited files.

* Build your changes locally to ensure all the tests pass:

    ```shell
   gulp
    ```

* Push your branch to GitHub:

    ```shell
    git push origin my-fix-branch
    ```

* In GitHub, send a pull request to `material-design-lite:master`.
* If we suggest changes then:
  * Make the required updates.
  * Re-run the Material Design Lite test suite to ensure tests are still passing.
  * Rebase your branch and force push to your GitHub repository (this will update your Pull Request):

    ```shell
    git rebase master -i
    git push origin my-fix-branch -f
    ```

That's it! Thank you for your contribution!

#### After your pull request is merged

After your pull request is merged, you can safely delete your branch and pull the changes
from the main (upstream) repository:

* Delete the remote branch on GitHub either through the GitHub web UI or your local shell as follows:

    ```shell
    git push origin --delete my-fix-branch
    ```

* Check out the master branch:

    ```shell
    git checkout master -f
    ```

* Delete the local branch:

    ```shell
    git branch -D my-fix-branch
    ```

* Update your master with the latest upstream version:

    ```shell
    git pull --ff upstream master
    ```

## <a name="rules"></a> Coding Rules

We generally follow the [Google JavaScript style guide][js-style-guide] with a few minor exceptions documented in our
<<<<<<< HEAD
[JSCS configuration][jscs-config].
=======
[JSCS configuration.][jscs-config].
>>>>>>> e29d4c3e

[JSCS](http://jscs.info) is a tool for linting code against a style guide and has plugins available for both editors and build tools. Should
you find that you would prefer to automatically format your code to match our style guide, you can use the JSCS [autoformatting][autoformatting]
feature.

## <a name="cla"></a> Signing the CLA

Please sign our Contributor License Agreement (CLA) before sending pull requests. For any code
changes to be accepted, the CLA must be signed. It's a quick process, we promise!

* For individuals we have a [simple click-through form][individual-cla].
* For corporations we'll need you to
  [print, sign and one of scan+email, fax or mail the form][corporate-cla].

*This guide was inspired by the AngularJS contribution guidelines*

[github]: https://github.com/google/material-design-lite
[individual-cla]: http://code.google.com/legal/individual-cla-v1.0.html
[corporate-cla]: http://code.google.com/legal/corporate-cla-v1.0.html
[js-style-guide]: http://google-styleguide.googlecode.com/svn/trunk/javascriptguide.xml
[jsbin]: http://jsbin.com/
[stackoverflow]: http://stackoverflow.com/questions/tagged/material-design-lite
[global-gitignore]: https://help.github.com/articles/ignoring-files/#create-a-global-gitignore
[autoformatting]: https://medium.com/@addyosmani/auto-formatting-javascript-code-style-fe0f98a923b8
[jscs-config]: https://github.com/google/material-design-lite/blob/master/.jscsrc<|MERGE_RESOLUTION|>--- conflicted
+++ resolved
@@ -207,12 +207,7 @@
 
 ## <a name="rules"></a> Coding Rules
 
-We generally follow the [Google JavaScript style guide][js-style-guide] with a few minor exceptions documented in our
-<<<<<<< HEAD
-[JSCS configuration][jscs-config].
-=======
-[JSCS configuration.][jscs-config].
->>>>>>> e29d4c3e
+We generally follow the [Google JavaScript style guide][js-style-guide] with a few minor exceptions documented in our [JSCS configuration][jscs-config].
 
 [JSCS](http://jscs.info) is a tool for linting code against a style guide and has plugins available for both editors and build tools. Should
 you find that you would prefer to automatically format your code to match our style guide, you can use the JSCS [autoformatting][autoformatting]
