<!--docs:
title: "2. Explore the starter code"
layout: landing
section: codelab
path: /codelab/2-explore/
-->

<!--
This is a simplified version of Building Beautiful Sites with MDC web
edited for a non-technical audience
-->


# Explore the starter code

While far from the end result we want, our skeleton site is looking pretty good already! Let’s take a look around.

## Open index.html and app.css

In Terminal, press `command + T` to open another tab.

Then copy and paste into the new tab `open -a "Sublime Text" app.css index.html`.

Sublime should open two files: `index.html` and `app.css`.

<<<<<<< HEAD
![Open files](img/04-open.png)

Now that you’ve opened the code, let’s implement our first feature!
=======
Now that you’ve opened the code, let’s implement our first feature!

[Next step: Add a toolbar](/web/codelab/3-toolbar/)
>>>>>>> 2b3881aa
<|MERGE_RESOLUTION|>--- conflicted
+++ resolved
@@ -23,12 +23,9 @@
 
 Sublime should open two files: `index.html` and `app.css`.
 
-<<<<<<< HEAD
 ![Open files](img/04-open.png)
+{: .codelab-img}
 
 Now that you’ve opened the code, let’s implement our first feature!
-=======
-Now that you’ve opened the code, let’s implement our first feature!
 
-[Next step: Add a toolbar](/web/codelab/3-toolbar/)
->>>>>>> 2b3881aa
+[Next step: Add a toolbar](/web/codelab/3-toolbar/)