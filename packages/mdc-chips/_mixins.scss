//
// Copyright 2017 Google Inc.
//
// Permission is hereby granted, free of charge, to any person obtaining a copy
// of this software and associated documentation files (the "Software"), to deal
// in the Software without restriction, including without limitation the rights
// to use, copy, modify, merge, publish, distribute, sublicense, and/or sell
// copies of the Software, and to permit persons to whom the Software is
// furnished to do so, subject to the following conditions:
//
// The above copyright notice and this permission notice shall be included in
// all copies or substantial portions of the Software.
//
// THE SOFTWARE IS PROVIDED "AS IS", WITHOUT WARRANTY OF ANY KIND, EXPRESS OR
// IMPLIED, INCLUDING BUT NOT LIMITED TO THE WARRANTIES OF MERCHANTABILITY,
// FITNESS FOR A PARTICULAR PURPOSE AND NONINFRINGEMENT. IN NO EVENT SHALL THE
// AUTHORS OR COPYRIGHT HOLDERS BE LIABLE FOR ANY CLAIM, DAMAGES OR OTHER
// LIABILITY, WHETHER IN AN ACTION OF CONTRACT, TORT OR OTHERWISE, ARISING FROM,
// OUT OF OR IN CONNECTION WITH THE SOFTWARE OR THE USE OR OTHER DEALINGS IN
// THE SOFTWARE.
//

@import "@material/animation/functions";
@import "@material/animation/variables";
@import "@material/checkbox/functions";
@import "@material/checkbox/variables";
@import "@material/elevation/mixins";
@import "@material/feature-targeting/functions";
@import "@material/feature-targeting/mixins";
@import "@material/ripple/mixins";
@import "@material/rtl/mixins";
@import "@material/theme/functions";
@import "@material/theme/mixins";
@import "@material/typography/mixins";
@import "@material/shape/mixins";
@import "@material/shape/functions";
@import "./variables";

@mixin mdc-chip-core-styles($query: mdc-feature-all()) {
  @include mdc-chip-without-ripple($query: $query);
  @include mdc-chip-ripple($query: $query);
}

@mixin mdc-chip-without-ripple($query: mdc-feature-all()) {
  $feat-animation: mdc-feature-create-target($query, animation);
  $feat-color: mdc-feature-create-target($query, color);
  $feat-structure: mdc-feature-create-target($query, structure);

  @include mdc-chip-leading-icon-color($mdc-chip-icon-color, $query: $query);
  @include mdc-chip-trailing-icon-color($mdc-chip-icon-color, $query: $query);
  @include mdc-chip-leading-icon-size($mdc-chip-leading-icon-size, $query: $query);
  @include mdc-chip-trailing-icon-size($mdc-chip-trailing-icon-size, $query: $query);
  @include mdc-chip-trailing-icon-margin($query: $query);

  .mdc-chip {
    @include mdc-chip-shape-radius(50%, $query: $query);
    @include mdc-chip-fill-color($mdc-chip-fill-color-default, $query: $query);
    @include mdc-chip-ink-color-without-ripple_($mdc-chip-ink-color-default, $query: $query);
    @include mdc-typography(body2, $query: $query);
    @include mdc-chip-height($mdc-chip-height-default, $query: $query);
    @include mdc-chip-leading-icon-margin($query: $query);

    @include mdc-feature-targets($feat-structure) {
      display: inline-flex;
      position: relative;
      align-items: center;
      padding: 0 $mdc-chip-horizontal-padding;
      border-width: 0;
      outline: none;
      cursor: pointer;
      -webkit-appearance: none;
      overflow: hidden;

      &::-moz-focus-inner {
        padding: 0;
        border: 0;
      }
    }

    &:hover {
      @include mdc-feature-targets($feat-color) {
        @include mdc-theme-prop(color, on-surface);
      }
    }
  }

  .mdc-chip--exit {
    @include mdc-feature-targets($feat-color) {
      transition: $mdc-chip-exit-transition;
    }

    @include mdc-feature-targets($feat-structure) {
      opacity: 0;
    }
  }

  .mdc-chip__text {
    @include mdc-feature-targets($feat-structure) {
      white-space: nowrap;
    }
  }

  .mdc-chip__icon {
    @include mdc-feature-targets($feat-structure) {
      border-radius: 50%;
      outline: none;
      vertical-align: middle;
    }
  }

  .mdc-chip__checkmark {
    @include mdc-feature-targets($feat-structure) {
      height: $mdc-chip-leading-icon-size;
    }
  }

  .mdc-chip__checkmark-path {
    @include mdc-feature-targets($feat-animation) {
      transition:
        mdc-checkbox-transition-exit(
          stroke-dashoffset,
          $mdc-chip-checkmark-animation-delay,
          $mdc-chip-checkmark-animation-duration
        );
    }

    @include mdc-feature-targets($feat-structure) {
      stroke-width: 2px;
      stroke-dashoffset: $mdc-checkbox-mark-path-length_;
      stroke-dasharray: $mdc-checkbox-mark-path-length_;
    }
  }

  .mdc-chip--selected .mdc-chip__checkmark-path {
    @include mdc-feature-targets($feat-structure) {
      stroke-dashoffset: 0;
    }
  }

  // Change color of selected choice chips

  .mdc-chip-set--choice {
    .mdc-chip {
      @include mdc-chip-selected-ink-color-without-ripple_(primary, $query: $query);
    }

    .mdc-chip--selected {
      @include mdc-feature-targets($feat-color) {
        @include mdc-theme-prop(background-color, surface);
      }
    }
  }

  // Add leading checkmark to filter chips with no leading icon

  .mdc-chip__checkmark-svg {
    @include mdc-feature-targets($feat-structure) {
      width: 0;
      height: $mdc-chip-leading-icon-size;
    }

    @include mdc-feature-targets($feat-animation) {
      transition: width $mdc-chip-width-animation-duration $mdc-animation-standard-curve-timing-function;
    }
  }

  .mdc-chip--selected .mdc-chip__checkmark-svg {
    @include mdc-feature-targets($feat-structure) {
      width: $mdc-chip-leading-icon-size;
    }
  }

  // Add leading checkmark to filter chips with a leading icon

  .mdc-chip-set--filter {
    .mdc-chip__icon--leading {
      @include mdc-feature-targets($feat-animation) {
        transition: opacity $mdc-chip-opacity-animation-duration linear;
        transition-delay: $mdc-chip-leading-icon-delay;
      }

      @include mdc-feature-targets($feat-structure) {
        opacity: 1;
      }

      + .mdc-chip__checkmark {
        @include mdc-feature-targets($feat-animation) {
          transition: opacity $mdc-chip-opacity-animation-duration linear;

          // Delay the checkmark transition.
          transition-delay: $mdc-chip-checkmark-with-leading-icon-delay;
        }

        @include mdc-feature-targets($feat-structure) {
          opacity: 0;
        }

        .mdc-chip__checkmark-svg {
          // stylelint-disable max-nesting-depth

          @include mdc-feature-targets($feat-animation) {
            transition: width 0ms;
          }

          // stylelint-enable max-nesting-depth
        }
      }
    }

    .mdc-chip--selected .mdc-chip__icon--leading {
      @include mdc-feature-targets($feat-structure) {
        opacity: 0;
      }

      + .mdc-chip__checkmark {
        @include mdc-feature-targets($feat-structure) {
          // This ensures that the checkmark has zero width while the leading icon is still animating.
          width: 0;
          opacity: 1;
        }
      }
    }

    .mdc-chip__icon--leading-hidden.mdc-chip__icon--leading {
      @include mdc-feature-targets($feat-structure) {
        width: 0;
      }

      @include mdc-feature-targets($feat-structure) {
        // This ensures that the leading icon doesn't fade in while the checkmark is fading out.
        opacity: 0;
      }

      + .mdc-chip__checkmark {
        @include mdc-feature-targets($feat-structure) {
          width: $mdc-chip-leading-icon-size;
        }
      }
    }
  }
}

@mixin mdc-chip-ripple($query: mdc-feature-all()) {
  @include mdc-ripple-common($query);

  .mdc-chip {
    @include mdc-ripple-surface($query: $query);
    @include mdc-ripple-radius-bounded($query: $query);
    @include mdc-chip-ink-color-ripple_($mdc-chip-ink-color-default, $query: $query);
  }

  .mdc-chip-set--choice {
    .mdc-chip {
      @include mdc-chip-selected-ink-color-ripple_(primary, $query: $query);
    }
  }
}

@mixin mdc-chip-set-core-styles($query: mdc-feature-all()) {
  $feat-animation: mdc-feature-create-target($query, animation);
  $feat-structure: mdc-feature-create-target($query, structure);

  @include mdc-feature-targets($feat-animation) {
    @keyframes mdc-chip-entry {
      from {
        transform: scale(.8);
        opacity: .4;
      }

      to {
        transform: scale(1);
        opacity: 1;
      }
    }
  }

  .mdc-chip-set {
    @include mdc-chip-set-spacing(8px, $query: $query);

    @include mdc-feature-targets($feat-structure) {
      display: flex;
      flex-wrap: wrap;
      box-sizing: border-box;
    }
  }

  .mdc-chip-set--input .mdc-chip {
    @include mdc-feature-targets($feat-animation) {
      animation: mdc-chip-entry 100ms $mdc-animation-deceleration-curve-timing-function;
    }
  }
}

@mixin mdc-chip-shape-radius($radius, $rtl-reflexive: false, $query: mdc-feature-all()) {
  @include mdc-shape-radius(
    mdc-shape-resolve-percentage-radius($mdc-chip-height-default, $radius),
    $rtl-reflexive,
    $query: $query);
}

@mixin mdc-chip-fill-color-accessible($color, $query: mdc-feature-all()) {
  $fill-tone: mdc-theme-tone($color);

  @include mdc-chip-fill-color($color, $query: $query);

  @if ($fill-tone == "dark") {
    @include mdc-chip-ink-color(text-primary-on-dark, $query: $query);
    @include mdc-chip-selected-ink-color(text-primary-on-dark, $query: $query);
    @include mdc-chip-leading-icon-color(text-primary-on-dark, $query: $query);
    @include mdc-chip-trailing-icon-color(text-primary-on-dark, $query: $query);
  } @else {
    @include mdc-chip-ink-color(text-primary-on-light, $query: $query);
    @include mdc-chip-selected-ink-color(text-primary-on-light, $query: $query);
    @include mdc-chip-leading-icon-color(text-primary-on-light, $query: $query);
    @include mdc-chip-trailing-icon-color(text-primary-on-light, $query: $query);
  }
}

@mixin mdc-chip-fill-color($color, $query: mdc-feature-all()) {
  $feat-color: mdc-feature-create-target($query, color);

  @include mdc-feature-targets($feat-color) {
    @include mdc-theme-prop(background-color, $color);
  }
}

@mixin mdc-chip-ink-color($color, $query: mdc-feature-all()) {
  @include mdc-chip-ink-color-ripple_($color, $query: $query);
  @include mdc-chip-ink-color-without-ripple_($color, $query: $query);
}

@mixin mdc-chip-ink-color-without-ripple_($color, $query) {
  $feat-color: mdc-feature-create-target($query, color);

  @include mdc-feature-targets($feat-color) {
    @include mdc-theme-prop(color, $color);
  }

  &:hover {
    @include mdc-feature-targets($feat-color) {
      @include mdc-theme-prop(color, $color);
    }
  }
}

@mixin mdc-chip-ink-color-ripple_($color, $query) {
  @include mdc-states($color, $query: $query);
}

@mixin mdc-chip-selected-ink-color($color, $query: mdc-feature-all()) {
  @include mdc-chip-selected-ink-color-ripple_($color, $query: $query);
  @include mdc-chip-selected-ink-color-without-ripple_($color, $query: $query);
}

@mixin mdc-chip-selected-ink-color-without-ripple_($color, $query) {
  $feat-color: mdc-feature-create-target($query, color);

  &.mdc-chip--selected {
    @include mdc-feature-targets($feat-color) {
      @include mdc-theme-prop(color, $color);
    }

    @include mdc-chip-leading-icon-color($color, $query: $query);

    &:hover {
      @include mdc-feature-targets($feat-color) {
        @include mdc-theme-prop(color, $color);
      }
    }
  }

  .mdc-chip__checkmark-path {
    @include mdc-feature-targets($feat-color) {
      @include mdc-theme-prop(stroke, $color);
    }
  }
}

@mixin mdc-chip-selected-ink-color-ripple_($color, $query) {
  &.mdc-chip {
    @include mdc-states-selected($color, $query: $query);
  }
}

@mixin mdc-chip-outline(
  $width: 1px,
  $style: solid,
  $color: mdc-theme-prop-value(on-surface),
  $query: mdc-feature-all()) {
  @include mdc-chip-outline-width($width, $query: $query);
  @include mdc-chip-outline-style($style, $query: $query);
  @include mdc-chip-outline-color($color, $query: $query);
}

@mixin mdc-chip-outline-color($color, $query: mdc-feature-all()) {
  $feat-color: mdc-feature-create-target($query, color);

  @include mdc-feature-targets($feat-color) {
    @include mdc-theme-prop(border-color, $color);
  }
}

@mixin mdc-chip-outline-style($style, $query: mdc-feature-all()) {
  $feat-structure: mdc-feature-create-target($query, structure);

  @include mdc-feature-targets($feat-structure) {
    border-style: $style;
  }
}

@mixin mdc-chip-outline-width($width, $horizontal-padding: $mdc-chip-horizontal-padding, $query: mdc-feature-all()) {
  $feat-structure: mdc-feature-create-target($query, structure);

  // Note: Adjust padding to maintain consistent width with non-outlined chips
  $horizontal-padding-value: max($horizontal-padding - $width, 0);

<<<<<<< HEAD
  padding-right: $horizontal-padding-value;
  padding-left: $horizontal-padding-value;
  border-width: $width;
}

@mixin mdc-chip-horizontal-padding($padding) {
  padding-right: $padding;
  padding-left: $padding;
=======
  @include mdc-feature-targets($feat-structure) {
    padding-right: $horizontal-padding-value;
    padding-left: $horizontal-padding-value;
    border-width: $width;
  }
}

@mixin mdc-chip-horizontal-padding($padding, $query: mdc-feature-all()) {
  $feat-structure: mdc-feature-create-target($query, structure);

  @include mdc-feature-targets($feat-structure) {
    padding-right: $padding;
    padding-left: $padding;
  }
>>>>>>> 3ddbcd48
}

@mixin mdc-chip-height($height, $query: mdc-feature-all()) {
  $feat-structure: mdc-feature-create-target($query, structure);

  @include mdc-feature-targets($feat-structure) {
    height: $height;
  }
}

@mixin mdc-chip-set-spacing($gap-size, $query: mdc-feature-all()) {
  $feat-structure: mdc-feature-create-target($query, structure);

  @include mdc-feature-targets($feat-structure) {
    padding: $gap-size / 2;
  }

  .mdc-chip {
    @include mdc-feature-targets($feat-structure) {
      margin: $gap-size / 2;
    }
  }
}

@mixin mdc-chip-leading-icon-color($color, $opacity: $mdc-chip-icon-opacity, $query: mdc-feature-all()) {
  $feat-color: mdc-feature-create-target($query, color);

  .mdc-chip__icon--leading {
    @include mdc-feature-targets($feat-color) {
      color: rgba(mdc-theme-prop-value($color), $opacity);
    }
  }
}

@mixin mdc-chip-trailing-icon-color(
  $color,
  $opacity: $mdc-chip-icon-opacity,
  $hover-opacity: $mdc-chip-trailing-icon-hover-opacity,
  $focus-opacity: $mdc-chip-trailing-icon-focus-opacity,
  $query: mdc-feature-all()) {
  $feat-color: mdc-feature-create-target($query, color);

  .mdc-chip__icon--trailing {
    @include mdc-feature-targets($feat-color) {
      color: rgba(mdc-theme-prop-value($color), $opacity);
    }

    &:hover {
      @include mdc-feature-targets($feat-color) {
        color: rgba(mdc-theme-prop-value($color), $hover-opacity);
      }
    }

    &:focus {
      @include mdc-feature-targets($feat-color) {
        color: rgba(mdc-theme-prop-value($color), $focus-opacity);
      }
    }
  }
}

// For customizing icon size, we need to increase specifity to ensure
// overrides apply. Styles defined in the .material-icons CSS class are
// loaded separately, so the order of CSS definitions is not guaranteed.

@mixin mdc-chip-leading-icon-size($size, $query: mdc-feature-all()) {
  .mdc-chip__icon.mdc-chip__icon--leading:not(.mdc-chip__icon--leading-hidden) {
    @include mdc-chip-icon-size_($size, $query: $query);
  }
}

@mixin mdc-chip-trailing-icon-size($size, $query: mdc-feature-all()) {
  .mdc-chip__icon.mdc-chip__icon--trailing {
    @include mdc-chip-icon-size_($size, $query: $query);
  }
}

@mixin mdc-chip-icon-size_($size, $query) {
  $feat-structure: mdc-feature-create-target($query, structure);

  @include mdc-feature-targets($feat-structure) {
    width: $size;
    height: $size;
    font-size: $size;
  }
}

@mixin mdc-chip-leading-icon-margin(
  $left-margin: $mdc-chip-leading-icon-margin-left,
<<<<<<< HEAD
  $right-margin: $mdc-chip-leading-icon-margin-right) {
  &.mdc-chip--selected .mdc-chip__checkmark,
  .mdc-chip__icon--leading:not(.mdc-chip__icon--leading-hidden) {
    @include mdc-rtl-reflexive-property(margin, $left-margin, $right-margin);
=======
  $right-margin: $mdc-chip-leading-icon-margin-right,
  $query: mdc-feature-all()) {
  $feat-structure: mdc-feature-create-target($query, structure);

  &.mdc-chip--selected .mdc-chip__checkmark,
  .mdc-chip__icon--leading:not(.mdc-chip__icon--leading-hidden) {
    @include mdc-feature-targets($feat-structure) {
      @include mdc-rtl-reflexive-property(margin, $left-margin, $right-margin);
    }
>>>>>>> 3ddbcd48
  }
}

@mixin mdc-chip-trailing-icon-margin(
  $left-margin: $mdc-chip-trailing-icon-margin-left,
<<<<<<< HEAD
  $right-margin: $mdc-chip-trailing-icon-margin-right) {
  .mdc-chip__icon--trailing {
    margin-right: $right-margin;
    margin-left: $left-margin;
=======
  $right-margin: $mdc-chip-trailing-icon-margin-right,
  $query: mdc-feature-all()) {
  $feat-structure: mdc-feature-create-target($query, structure);

  .mdc-chip__icon--trailing {
    @include mdc-feature-targets($feat-structure) {
      margin-right: $right-margin;
      margin-left: $left-margin;
    }
>>>>>>> 3ddbcd48
  }
}

@mixin mdc-chip-elevation-transition($query: mdc-feature-all()) {
  $feat-animation: mdc-feature-create-target($query, animation);

  @include mdc-feature-targets($feat-animation) {
    transition: mdc-elevation-transition-value();
  }

  &.mdc-chip--exit {
    @include mdc-feature-targets($feat-animation) {
      transition:
        mdc-elevation-transition-value(),
        $mdc-chip-exit-transition;
    }
  }
}<|MERGE_RESOLUTION|>--- conflicted
+++ resolved
@@ -414,16 +414,6 @@
   // Note: Adjust padding to maintain consistent width with non-outlined chips
   $horizontal-padding-value: max($horizontal-padding - $width, 0);
 
-<<<<<<< HEAD
-  padding-right: $horizontal-padding-value;
-  padding-left: $horizontal-padding-value;
-  border-width: $width;
-}
-
-@mixin mdc-chip-horizontal-padding($padding) {
-  padding-right: $padding;
-  padding-left: $padding;
-=======
   @include mdc-feature-targets($feat-structure) {
     padding-right: $horizontal-padding-value;
     padding-left: $horizontal-padding-value;
@@ -438,7 +428,6 @@
     padding-right: $padding;
     padding-left: $padding;
   }
->>>>>>> 3ddbcd48
 }
 
 @mixin mdc-chip-height($height, $query: mdc-feature-all()) {
@@ -528,33 +517,20 @@
 
 @mixin mdc-chip-leading-icon-margin(
   $left-margin: $mdc-chip-leading-icon-margin-left,
-<<<<<<< HEAD
-  $right-margin: $mdc-chip-leading-icon-margin-right) {
+  $right-margin: $mdc-chip-leading-icon-margin-right,
+  $query: mdc-feature-all()) {
+  $feat-structure: mdc-feature-create-target($query, structure);
+
   &.mdc-chip--selected .mdc-chip__checkmark,
   .mdc-chip__icon--leading:not(.mdc-chip__icon--leading-hidden) {
-    @include mdc-rtl-reflexive-property(margin, $left-margin, $right-margin);
-=======
-  $right-margin: $mdc-chip-leading-icon-margin-right,
-  $query: mdc-feature-all()) {
-  $feat-structure: mdc-feature-create-target($query, structure);
-
-  &.mdc-chip--selected .mdc-chip__checkmark,
-  .mdc-chip__icon--leading:not(.mdc-chip__icon--leading-hidden) {
     @include mdc-feature-targets($feat-structure) {
       @include mdc-rtl-reflexive-property(margin, $left-margin, $right-margin);
     }
->>>>>>> 3ddbcd48
   }
 }
 
 @mixin mdc-chip-trailing-icon-margin(
   $left-margin: $mdc-chip-trailing-icon-margin-left,
-<<<<<<< HEAD
-  $right-margin: $mdc-chip-trailing-icon-margin-right) {
-  .mdc-chip__icon--trailing {
-    margin-right: $right-margin;
-    margin-left: $left-margin;
-=======
   $right-margin: $mdc-chip-trailing-icon-margin-right,
   $query: mdc-feature-all()) {
   $feat-structure: mdc-feature-create-target($query, structure);
@@ -564,7 +540,6 @@
       margin-right: $right-margin;
       margin-left: $left-margin;
     }
->>>>>>> 3ddbcd48
   }
 }
 
