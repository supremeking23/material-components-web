--- conflicted
+++ resolved
@@ -24,12 +24,8 @@
     "@material/card": "^3.1.0",
     "@material/checkbox": "^3.1.0",
     "@material/chips": "^3.1.0",
-<<<<<<< HEAD
-    "@material/data-table": "^3.1.0",
+    "@material/data-table": "^3.1.1",
     "@material/density": "^0.0.0",
-=======
-    "@material/data-table": "^3.1.1",
->>>>>>> d0e6cd19
     "@material/dialog": "^3.1.0",
     "@material/dom": "^3.1.0",
     "@material/drawer": "^3.1.1",
