{
  "name": "material-components-web",
  "description": "Modular and customizable Material Design UI components for the web",
  "version": "1.1.1",
  "license": "MIT",
  "keywords": [
    "material components",
    "material design"
  ],
  "main": "dist/material-components-web.js",
  "module": "index.js",
  "sideEffects": false,
  "types": "dist/material-components-web.d.ts",
  "repository": {
    "type": "git",
    "url": "https://github.com/material-components/material-components-web"
  },
  "dependencies": {
    "@material/animation": "^1.0.0",
    "@material/auto-init": "^1.0.0",
    "@material/base": "^1.0.0",
    "@material/button": "^1.1.1",
    "@material/card": "^1.1.1",
    "@material/checkbox": "^1.1.0",
<<<<<<< HEAD
    "@material/chips": "^1.1.0",
    "@material/dialog": "^1.1.0",
    "@material/datatable": "^0.0.0",
=======
    "@material/chips": "^1.1.1",
    "@material/dialog": "^1.1.1",
>>>>>>> 1bfd4dfa
    "@material/dom": "^1.1.0",
    "@material/drawer": "^1.1.1",
    "@material/elevation": "^1.1.0",
    "@material/fab": "^1.1.1",
    "@material/feature-targeting": "^0.44.1",
    "@material/floating-label": "^1.1.0",
    "@material/form-field": "^1.1.0",
    "@material/grid-list": "^1.1.0",
    "@material/icon-button": "^1.1.0",
    "@material/image-list": "^1.1.1",
    "@material/layout-grid": "^0.41.0",
    "@material/line-ripple": "^1.1.0",
    "@material/linear-progress": "^1.1.0",
    "@material/list": "^1.1.1",
    "@material/menu": "^1.1.1",
    "@material/menu-surface": "^1.1.1",
    "@material/notched-outline": "^1.1.1",
    "@material/radio": "^1.1.0",
    "@material/ripple": "^1.1.0",
    "@material/rtl": "^0.42.0",
    "@material/select": "^1.1.1",
    "@material/shape": "^1.1.1",
    "@material/slider": "^1.1.0",
    "@material/snackbar": "^1.1.1",
    "@material/switch": "^1.1.0",
    "@material/tab": "^1.1.1",
    "@material/tab-bar": "^1.1.1",
    "@material/tab-indicator": "^1.1.0",
    "@material/tab-scroller": "^1.1.1",
    "@material/textfield": "^1.1.1",
    "@material/theme": "^1.1.0",
    "@material/toolbar": "^1.1.0",
    "@material/top-app-bar": "^1.1.1",
    "@material/typography": "^1.0.0"
  }
}<|MERGE_RESOLUTION|>--- conflicted
+++ resolved
@@ -22,14 +22,9 @@
     "@material/button": "^1.1.1",
     "@material/card": "^1.1.1",
     "@material/checkbox": "^1.1.0",
-<<<<<<< HEAD
-    "@material/chips": "^1.1.0",
-    "@material/dialog": "^1.1.0",
+    "@material/chips": "^1.1.1",
     "@material/datatable": "^0.0.0",
-=======
-    "@material/chips": "^1.1.1",
     "@material/dialog": "^1.1.1",
->>>>>>> 1bfd4dfa
     "@material/dom": "^1.1.0",
     "@material/drawer": "^1.1.1",
     "@material/elevation": "^1.1.0",
