<!--docs:
title: "Lists"
layout: detail
section: components
excerpt: "Lists present multiple line items vertically as a single continuous element."
iconId: list
path: /catalog/lists/
-->

# Lists

<!--<div class="article__asset">
  <a class="article__asset-link"
     href="https://material-components.github.io/material-components-web-catalog/#/component/list">
    <img src="{{ site.rootpath }}/images/mdc_web_screenshots/lists.png" width="365" alt="Lists screenshot">
  </a>
</div>-->

Lists are continuous, vertical indexes of text or images.

## Design & API Documentation

<ul class="icon-list">
  <li class="icon-list-item icon-list-item--spec">
    <a href="https://material.io/design/components/lists.html">Material Design guidelines: Lists</a>
  </li>
  <li class="icon-list-item icon-list-item--link">
    <a href="https://material-components.github.io/material-components-web-catalog/#/component/list">Demo</a>
  </li>
</ul>

## Installation
```
npm install @material/list
```

## Basic Usage

### HTML Structure

```html
<ul class="mdc-list">
  <li class="mdc-list-item" tabindex="0">
    <span class="mdc-list-item__text">Single-line item</span>
  </li>
  <li class="mdc-list-item">
    <span class="mdc-list-item__text">Single-line item</span>
  </li>
  <li class="mdc-list-item">
    <span class="mdc-list-item__text">Single-line item</span>
  </li>
</ul>
```

### JavaScript

MDC List includes an optional JavaScript component which can be used for keyboard interaction and accessibility.

```js
import {MDCList} from '@material/list';

const list = new MDCList(document.querySelector('.mdc-list'));
```

> See [Importing the JS component](../../docs/importing-js.md) for more information on how to import JavaScript.

Note that the JS component does _not_ automatically instantiate ripples on list items. If you wish to include the
fully-upgraded ripple effect on list items, you must instantiate `MDCRipple` on each item:

```js
import {MDCRipple} from '@material/ripple';

const listItemRipples = list.listElements.map((listItemEl) => new MDCRipple(listItemEl));
```

## Variants

### Two-Line List

You can use the `mdc-list--two-line` combined with some extra markup around the text to style a list
in the double line list style as defined by
[the spec](https://material.io/design/components/lists.html#specs) (see "Double line").

```html
<ul class="mdc-list mdc-list--two-line">
  <li class="mdc-list-item" tabindex="0">
    <span class="mdc-list-item__text">
      <span class="mdc-list-item__primary-text">First-line text</span>
      <span class="mdc-list-item__secondary-text">Second-line text</span>
    </span>
  </li>
  <li class="mdc-list-item">
    <span class="mdc-list-item__text">
      <span class="mdc-list-item__primary-text">First-line text</span>
      <span class="mdc-list-item__secondary-text">Second-line text</span>
    </span>
  </li>
  <li class="mdc-list-item">
    <span class="mdc-list-item__text">
      <span class="mdc-list-item__primary-text">First-line text</span>
      <span class="mdc-list-item__secondary-text">Second-line text</span>
    </span>
  </li>
</ul>
```

> NOTE: Make sure there are no white-space characters before primary and secondary text content.

### List Groups

Multiple related lists can be grouped together using the `mdc-list-group` class on a containing element.

```html
<div class="mdc-list-group">
  <h3 class="mdc-list-group__subheader">List 1</h3>
  <ul class="mdc-list">
    <li class="mdc-list-item" tabindex="0">
      <span class="mdc-list-item__text">line item</span>
    </li>
    <li class="mdc-list-item">
      <span class="mdc-list-item__text">line item</span>
    </li>
    <li class="mdc-list-item">
      <span class="mdc-list-item__text">line item</span>
    </li>
  </ul>
  <h3 class="mdc-list-group__subheader">List 2</h3>
  <ul class="mdc-list">
    <li class="mdc-list-item">
      <span class="mdc-list-item__text">line item</span>
    </li>
    <li class="mdc-list-item">
      <span class="mdc-list-item__text">line item</span>
    </li>
    <li class="mdc-list-item">
      <span class="mdc-list-item__text">line item</span>
    </li>
  </ul>
</div>
```

### List Dividers

MDC List contains an `mdc-list-divider` class which can be used as full-width or inset subdivisions either within lists themselves, or standalone between related groups of content.

```html
<ul class="mdc-list">
  <li class="mdc-list-item" tabindex="0">
    <span class="mdc-list-item__text">Item 1 - Division 1</span>
  </li>
  <li class="mdc-list-item">
    <span class="mdc-list-item__text">Item 2 - Division 1</span>
  </li>
  <li role="separator" class="mdc-list-divider"></li>
  <li class="mdc-list-item">
    <span class="mdc-list-item__text">Item 1 - Division 2</span>
  </li>
  <li class="mdc-list-item">
    <span class="mdc-list-item__text">Item 2 - Division 2</span>
  </li>
</ul>
```

> NOTE: the role="separator" attribute on the list divider. It is important to include this so that assistive technology can be made aware that this is a presentational element and is not meant to be included as an item in a list. Note that separator is indeed a valid role for li elements.

OR

```html
<ul class="mdc-list">
  <li class="mdc-list-item" tabindex="0">
    <span class="mdc-list-item__text">Item 1 - List 1</span>
  </li>
  <li class="mdc-list-item">
    <span class="mdc-list-item__text">Item 2 - List 1</span>
  </li>
</ul>
<hr class="mdc-list-divider">
<ul class="mdc-list">
  <li class="mdc-list-item">
    <span class="mdc-list-item__text">Item 1 - List 2</span>
  </li>
  <li class="mdc-list-item">
    <span class="mdc-list-item__text">Item 2 - List 2</span>
  </li>
</ul>
```

### Single Selection List

MDC List can handle selecting/deselecting list elements based on click or keyboard action. When enabled, the `space` and `enter` keys (or `click` event) will trigger an
single list item to become selected and any other previous selected element to become deselected.

```html
<ul id="my-list" class="mdc-list" role="listbox">
  <li class="mdc-list-item" role="option" tabindex="0">
    <span class="mdc-list-item__text">Single-line item</span>
  </li>
  <li class="mdc-list-item" role="option">
    <span class="mdc-list-item__text">Single-line item</span>
  </li>
  <li class="mdc-list-item" role="option">
    <span class="mdc-list-item__text">Single-line item</span>
  </li>
</ul>
```

```js
const list = new MDCList(document.getElementById('my-list'));
list.singleSelection = true;
```

#### Pre-selected list item

When rendering the list with a pre-selected list item, the list item that needs to be selected should contain
the `mdc-list-item--selected` or `mdc-list-item--activated` class and `aria-selected="true"` attribute before
creating the list.

```html
<ul id="my-list" class="mdc-list" role="listbox">
  <li class="mdc-list-item" role="option" aria-selected="false">
    <span class="mdc-list-item__text">Single-line item</span>
  </li>
  <li class="mdc-list-item mdc-list-item--selected" role="option" aria-selected="true" tabindex="0">
    <span class="mdc-list-item__text">Single-line item</span>
  </li>
  <li class="mdc-list-item" role="option" aria-selected="false">
    <span class="mdc-list-item__text">Single-line item</span>
  </li>
</ul>
```

```js
const list = new MDCList(document.getElementById('my-list'));
list.singleSelection = true;
```

### List with radio group

When rendering list radio group with pre-selected radio button the selected list item should contain `aria-checked` set to `true` and the native radio input element contains `checked` attribute, all other list items should have `aria-checked` set to `false`. The list root contains `role="radiogroup"` whereas each list item within radio group contains `role="radio"`.

```html
<ul class="mdc-list" role="radiogroup">
  <li class="mdc-list-item" role="radio" aria-checked="false">
    <span class="mdc-list-item__graphic">
      <div class="mdc-radio">
        <input class="mdc-radio__native-control"
              type="radio"
              id="demo-list-radio-item-1"
              name="demo-list-radio-item-group"
              value="1">
        <div class="mdc-radio__background">
          <div class="mdc-radio__outer-circle"></div>
          <div class="mdc-radio__inner-circle"></div>
        </div>
      </div>
    </span>
    <label class="mdc-list-item__text" for="demo-list-radio-item-1">Option 1</label>
  </li>
  <li class="mdc-list-item" role="radio" aria-checked="true" tabindex="0">
    <span class="mdc-list-item__graphic">
      <div class="mdc-radio">
        <input class="mdc-radio__native-control"
              type="radio"
              id="demo-list-radio-item-2"
              name="demo-list-radio-item-group"
              value="2"
              checked>
        <div class="mdc-radio__background">
          <div class="mdc-radio__outer-circle"></div>
          <div class="mdc-radio__inner-circle"></div>
        </div>
      </div>
    </span>
    <label class="mdc-list-item__text" for="demo-list-radio-item-2">Option 2</label>
  </li>
  <li class="mdc-list-item" role="radio" aria-checked="false">
    <span class="mdc-list-item__graphic">
      <div class="mdc-radio">
        <input class="mdc-radio__native-control"
              type="radio"
              id="demo-list-radio-item-3"
              name="demo-list-radio-item-group"
              value="3">
        <div class="mdc-radio__background">
          <div class="mdc-radio__outer-circle"></div>
          <div class="mdc-radio__inner-circle"></div>
        </div>
      </div>
    </span>
    <label class="mdc-list-item__text" for="demo-list-radio-item-3">Option 3</label>
  </li>
</ul>
```

### List with checkbox items

When rendering list with checkbox items all pre-selected list items should contain `aria-checked` set to `true` and the native checkbox input element should contain `checked` attribute, all other list items should have `aria-checked` set to `false`. Each list item in checkbox list contains `role="checkbox"` attribute and the list root should contain `role="group"` and `aria-label` attributes.

```html
<ul class="mdc-list" role="group" aria-label="List with checkbox items">
  <li class="mdc-list-item" role="checkbox" aria-checked="false">
    <span class="mdc-list-item__graphic">
      <div class="mdc-checkbox">
        <input type="checkbox"
                class="mdc-checkbox__native-control"
                id="demo-list-checkbox-item-1"  />
        <div class="mdc-checkbox__background">
          <svg class="mdc-checkbox__checkmark"
                viewBox="0 0 24 24">
            <path class="mdc-checkbox__checkmark-path"
                  fill="none"
                  d="M1.73,12.91 8.1,19.28 22.79,4.59"/>
          </svg>
          <div class="mdc-checkbox__mixedmark"></div>
        </div>
      </div>
    </span>
    <label class="mdc-list-item__text" for="demo-list-checkbox-item-1">Option 1</label>
  </li>
  <li class="mdc-list-item" role="checkbox" aria-checked="true" tabindex="0">
    <span class="mdc-list-item__graphic">
        <div class="mdc-checkbox">
            <input type="checkbox"
                    class="mdc-checkbox__native-control"
                    id="demo-list-checkbox-item-2"
                    checked />
            <div class="mdc-checkbox__background">
              <svg class="mdc-checkbox__checkmark"
                    viewBox="0 0 24 24">
                <path class="mdc-checkbox__checkmark-path"
                      fill="none"
                      d="M1.73,12.91 8.1,19.28 22.79,4.59"/>
              </svg>
              <div class="mdc-checkbox__mixedmark"></div>
            </div>
          </div>
    </span>
    <label class="mdc-list-item__text" for="demo-list-checkbox-item-2">Option 2</label>
  </li>
  <li class="mdc-list-item" role="checkbox" aria-checked="false">
    <span class="mdc-list-item__graphic">
        <div class="mdc-checkbox">
            <input type="checkbox"
                    class="mdc-checkbox__native-control"
                    id="demo-list-checkbox-item-3" />
            <div class="mdc-checkbox__background">
              <svg class="mdc-checkbox__checkmark"
                    viewBox="0 0 24 24">
                <path class="mdc-checkbox__checkmark-path"
                      fill="none"
                      d="M1.73,12.91 8.1,19.28 22.79,4.59"/>
              </svg>
              <div class="mdc-checkbox__mixedmark"></div>
            </div>
          </div>
    </span>
    <label class="mdc-list-item__text" for="demo-list-checkbox-item-3">Option 3</label>
  </li>
</ul>
```

The `selectedIndex` (that proxies foundation's `setSelectedState()`) accepts list of indexes in array format for list with checkbox items to set the selection state. It overwrites the current state with new selected state.

## Style Customization

### CSS Classes

CSS Class | Description
--- | ---
`mdc-list` | Mandatory, for the list element.
`mdc-list--non-interactive` | Optional, disables interactivity affordances.
`mdc-list--dense` | Optional, styles the density of the list, making it appear more compact.
`mdc-list--avatar-list` | Optional, configures the leading tiles of each row to display images instead of icons. This will make the graphics of the list items larger.
`mdc-list--two-line` | Optional, modifier to style list with two lines (primary and secondary lines).
`mdc-list-item` | Mandatory, for the list item element.
`mdc-list-item__text` |	Mandatory. Wrapper for list item text content (displayed as middle column of the list item).
`mdc-list-item__primary-text` | Optional, primary text for the list item. Should be the child of `mdc-list-item__text`.
`mdc-list-item__secondary-text` | Optional, secondary text for the list item. Displayed below the primary text. Should be the child of `mdc-list-item__text`.
`mdc-list-item--disabled` | Optional, styles the row in the disabled state.
`mdc-list-item--selected` | Optional, styles the row in the selected* state.
`mdc-list-item--activated` | Optional, styles the row in the activated* state.
`mdc-list-item__graphic` | Optional, the first tile in the row (in LTR languages, the first column of the list item). Typically an icon or image.
`mdc-list-item__meta`	| Optional, the last tile in the row (in LTR languages, the last column of the list item). Typically small text, icon. or image.
`mdc-list-group` | Optional, wrapper around two or more mdc-list elements to be grouped together.
`mdc-list-group__subheader` |	Optional, heading text displayed above each list in a group.
`mdc-list-divider` | Optional, for list divider element.
`mdc-list-divider--padded` | Optional, leaves gaps on each side of divider to match padding of `list-item__meta`.
`mdc-list-divider--inset` | Optional, increases the leading margin of the divider so that it does not intersect the avatar column.

> NOTE: The `mdc-list-divider` class can be used between list items *OR* between two lists (see respective examples under [List Dividers](#list-dividers)).

> NOTE: In Material Design, the selected and activated states apply in different, mutually-exclusive situations:
> * *Selected* state should be applied on the `.mdc-list-item` when it is likely to frequently change due to user choice. E.g., selecting one or more photos to share in Google Photos.
> * *Activated* state is more permanent than selected state, and will **NOT** change soon relative to the lifetime of the page. Common examples are navigation components such as the list within a navigation drawer.

### Sass Mixins

Mixin | Description
--- | ---
`mdc-list-item-primary-text-ink-color($color)` | Sets the ink color of the primary text of the list item.
`mdc-list-item-secondary-text-ink-color($color)` | Sets the ink color of the secondary text of the list item.
`mdc-list-item-graphic-fill-color($color)` | Sets background ink color of the graphic element within list item.
`mdc-list-item-graphic-ink-color($color)` | Sets ink color of the graphic element within list item.
`mdc-list-item-meta-ink-color($color)` | Sets ink color of the meta element within list item.
`mdc-list-item-shape-radius($radius, $rtl-reflexive)` | Sets the rounded shape to list item with given radius size. Set `$rtl-reflexive` to true to flip radius values in RTL context, defaults to false.
`mdc-list-divider-color($color)` | Sets divider ink color.
`mdc-list-group-subheader-ink-color($color)` | Sets ink color of subheader text within list group.

### Accessibility

The MDCList JavaScript component implements the WAI-ARIA best practices for
[Listbox](https://www.w3.org/TR/wai-aria-practices-1.1/#Listbox). This includes overriding the default tab behavior
within the list component.

The `tabindex` should be set to `0` for first list item element or selected list item element, remaining list item elements should not have `tabindex` set.

Use `role="listbox"` only for single selection list, without this role the `ul` element is implicitely `role="list"`.
Do not use `aria-orientation` attribute for standard list (i.e., `role="list"`), use component's `vertical` property to set the orientation
to vertical.

As the user navigates through the list, any `button` and `a` elements within the list will receive `tabindex="-1"` when
the list item is not focused. When the list item receives focus, the aforementioned elements will receive
`tabIndex="0"`. This allows for the user to tab through list item elements and then tab to the first element after the
list. The `Arrow`, `Home`, and `End` keys should be used for navigating internal list elements. If
`singleSelection=true`, the list will allow the user to use the `Space` or `Enter` keys to select or deselect a list
item. The MDCList will perform the following actions for each key press. Since list interaction will toggle a radio
button or checkbox within the list item, the list will not toggle `tabindex` for those elements.

Any disabled list items (with the `mdc-list-item--disabled` class applied) will be excluded from keyboard navigation.

Key | Action
--- | ---
`ArrowUp` | When the list is in a vertical orientation, it will cause the previous list item to receive focus.
`ArrowDown` | When the list is in a vertical orientation, it will cause the next list item to receive focus.
`ArrowLeft` | When the list is in a horizontal orientation (default), it will cause the previous list item to receive focus.
`ArrowRight` | When the list is in a horizontal orientation (default), it will cause the next list item to receive focus.
`Home` | Will cause the first list item in the list to receive focus.
`End` | Will cause the last list item in the list to receive focus.
`Space` | Will cause the currently focused list item to become selected/deselected if `singleSelection=true`.
`Enter` | Will cause the currently focused list item to become selected/deselected if `singleSelection=true`.

## Usage within Web Frameworks

If you are using a JavaScript framework, such as React or Angular, you can create a List for your framework. Depending on your needs, you can use the _Simple Approach: Wrapping MDC Web Vanilla Components_, or the _Advanced Approach: Using Foundations and Adapters_. Please follow the instructions [here](../../docs/integrating-into-frameworks.md).

### Considerations for Advanced Approach

The `MDCListFoundation` expects the HTML to be setup a certain way before being used. This setup is a part of the `layout()` and `singleSelection()` functions within the `index.js`.

#### Setup in `layout()`

The default component requires that every list item receives a `tabindex` value so that it can receive focus
(`li` elements cannot receive focus at all without a `tabindex` value). Any element not already containing a
`tabindex` attribute will receive `tabindex=-1`. The first list item should have `tabindex="0"` so that the
user can find the first element using the `tab` key, but subsequent `tab` keys strokes will cause focus to
skip over the entire list. If the list items contain sub-elements that are focusable (`button` and `a` elements),
these should also receive `tabIndex="-1"`.

```html
<ul id="my-list" class="mdc-list">
  <li class="mdc-list-item" tabindex="0">
    <span class="mdc-list-item__text">Single-line item</span>
    <button tabindex="-1"></button>
  </li>
  <li class="mdc-list-item" tabindex="-1">
    <span class="mdc-list-item__text">Single-line item</span>
  </li>
  <li class="mdc-list-item" tabindex="-1">
    <span class="mdc-list-item__text">Single-line item</span>
  </li>
</ul>
```

#### Setup in `singleSelection()`

When implementing a component that will use the single selection variant, the HTML should be modified to include
the `aria-selected` attribute, the `mdc-list-item--selected` or `mdc-list-item--activated` class should be added,
and the `tabindex` of the selected element should be `0`. The first list item should have the `tabindex` updated
to `-1`. The foundation method `setSelectedIndex()` should be called with the initially selected element immediately
after the foundation is instantiated.

```html
<ul id="my-list" class="mdc-list">
  <li class="mdc-list-item" tabindex="-1">
    <span class="mdc-list-item__text">Single-line item</span>
    <button tabindex="-1"></button>
    </li>
  <li class="mdc-list-item mdc-list-item--selected" aria-selected="true" tabindex="0">
    <span class="mdc-list-item__text">Single-line item</span>
  </li>
  <li class="mdc-list-item" tabindex="-1">
    <span class="mdc-list-item__text">Single-line item</span>
  </li>
</ul>
```

### `MDCListAdapter`

Method Signature | Description
--- | ---
`getListItemCount() => Number` | Returns the total number of list items (elements with `mdc-list-item` class) that are direct children of the `root_` element.
`getFocusedElementIndex() => Number` | Returns the `index` value of the currently focused element.
`getListItemIndex(ele: Element) => Number` | Returns the `index` value of the provided `ele` element.
`setAttributeForElementIndex(index: Number, attr: String, value: String) => void` | Sets the `attr` attribute to `value` for the list item at `index`.
`addClassForElementIndex(index: Number, className: String) => void` | Adds the `className` class to the list item at `index`.
`removeClassForElementIndex(index: Number, className: String) => void` | Removes the `className` class to the list item at `index`.
`focusItemAtIndex(index: Number) => void` | Focuses the list item at the `index` value specified.
`setTabIndexForListItemChildren(index: Number, value: Number) => void` | Sets the `tabindex` attribute to `value` for each child button or anchor element in the list item at the `index` specified.
`hasRadioAtIndex(index: number) => boolean` | Returns true if radio button is present at given list item index.
`hasCheckboxAtIndex(index: number) => boolean` | Returns true if checkbox is present at given list item index.
`isCheckboxCheckedAtIndex(index: number) => boolean` | Returns true if checkbox inside a list item is checked.
`setCheckedCheckboxOrRadioAtIndex(index: number, isChecked: boolean) => void` | Sets the checked status of checkbox or radio at given list item index.
<<<<<<< HEAD
`notifyAction(index: number) => void` | Notifies user action on list item including keyboard and mouse actions.
=======
`isFocusInsideList() => boolean` | Returns true if the current focused element is inside list root.
>>>>>>> 29d9781c

### `MDCListFoundation`

Method Signature | Description
--- | ---
`setWrapFocus(value: Boolean) => void` | Sets the list to allow the up arrow on the first element to focus the last element of the list and vice versa.
`setVerticalOrientation(value: Boolean) => void` | Sets the list to an orientation causing the keys used for navigation to change. `true` results in the Up/Down arrow keys being used. `false` results in the Left/Right arrow keys being used.
`setSingleSelection(value: Boolean) => void` | Sets the list to be a selection list. Enables the `enter` and `space` keys for selecting/deselecting a list item.
`getSelectedIndex() => Index` | Gets the current selection state by returning selected index or list of indexes for checkbox based list. See [constants.js](./constants.js) for `Index` type definition.
`setSelectedIndex(index: Index) => void` | Sets the selection state to given index or list of indexes if it is checkbox based list. See [constants.js](./constants.js) for `Index` type definition.
`setUseActivated(useActivated: boolean) => void` | Sets the selection logic to apply/remove the `mdc-list-item--activated` class.
`handleFocusIn(evt: Event) => void` | Handles the changing of `tabindex` to `0` for all button and anchor elements when a list item receives focus.
`handleFocusOut(evt: Event) => void` | Handles the changing of `tabindex` to `-1` for all button and anchor elements when a list item loses focus.
`handleKeydown(evt: Event) => void` | Handles determining if a focus action should occur when a key event is triggered.
`handleClick(evt: Event) => void` | Handles toggling the selected/deselected state for a list item when clicked. This method is only used by the single selection list.
`focusNextElement(index: number) => number` | Handles focusing the next element using the current `index`. Returns focused element index.
`focusPrevElement(index: number) => number` | Handles focusing the previous element using the current `index`. Returns focused element index.
`focusFirstElement() => number` | Handles focusing the first element in a list. Returns focused element index.
`focusLastElement() => number` | Handles focusing the last element in a list. Returns focused element index.<|MERGE_RESOLUTION|>--- conflicted
+++ resolved
@@ -510,11 +510,8 @@
 `hasCheckboxAtIndex(index: number) => boolean` | Returns true if checkbox is present at given list item index.
 `isCheckboxCheckedAtIndex(index: number) => boolean` | Returns true if checkbox inside a list item is checked.
 `setCheckedCheckboxOrRadioAtIndex(index: number, isChecked: boolean) => void` | Sets the checked status of checkbox or radio at given list item index.
-<<<<<<< HEAD
 `notifyAction(index: number) => void` | Notifies user action on list item including keyboard and mouse actions.
-=======
 `isFocusInsideList() => boolean` | Returns true if the current focused element is inside list root.
->>>>>>> 29d9781c
 
 ### `MDCListFoundation`
 
