--- conflicted
+++ resolved
@@ -56,6 +56,16 @@
 ### Local dev server
 
 The deprecated `npm run dev` command has been replaced by:
+
+```bash
+npm start
+```
+
+Open http://localhost:8080/ in your browser to view the test pages.
+
+Source files are automatically recompiled when they change.
+
+### Updating "golden" screenshots
 
 On the
 [report page](https://storage.googleapis.com/mdc-web-screenshot-tests/advorak/2018/07/14/03_37_19_142/report/report.html),
@@ -64,7 +74,6 @@
 This will display a modal dialog containing a CLI command to copy/paste:
 
 ```bash
-<<<<<<< HEAD
 npm run screenshot:approve -- \
   --all \
   --report=https://storage.googleapis.com/mdc-web-screenshot-tests/advorak/2018/07/14/03_37_19_142/report/report.json
@@ -73,73 +82,30 @@
 **IMPORTANT:** Note the `--` between the script name and its arguments. This is required by `npm`.
 
 This command will update your local `test/screenshot/golden.json` file with the newly captured screenshots.
-=======
-npm start
-```
-
-Open http://localhost:8080/ in your browser to view the test pages.
->>>>>>> 92778e18
-
-Source files are automatically recompiled when they change.
-
-<<<<<<< HEAD
+
+### Rerunning a subset of tests
+
 You can rerun a subset of the tests without running the entire suite, filtering by browser and/or URL.
 
 On the
 [report page](https://storage.googleapis.com/mdc-web-screenshot-tests/advorak/2018/07/14/03_37_19_142/report/report.html),
 select the checkboxes for all screenshots you want to retry, and click the "Retry" button at the bottom of the page.
-=======
-### Updating "golden" screenshots
-
-On the
-[report page](https://storage.googleapis.com/mdc-web-screenshot-tests/advorak/2018/07/14/03_37_19_142/report/report.html),
-select the checkboxes for all screenshots you want to approve, and click the "Approve" button at the bottom of the page.
->>>>>>> 92778e18
 
 This will display a modal dialog containing a CLI command to copy/paste:
 
 ```bash
-<<<<<<< HEAD
 npm run screenshot:test -- \
   --url=mdc-button/classes/dense \
   --browser=ie@11
-=======
-npm run screenshot:approve -- \
-  --all \
-  --report=https://storage.googleapis.com/mdc-web-screenshot-tests/advorak/2018/07/14/03_37_19_142/report/report.json
->>>>>>> 92778e18
 ```
 
 **IMPORTANT:** Note the `--` between the script name and its arguments. This is required by `npm`.
 
-This command will update your local `test/screenshot/golden.json` file with the newly captured screenshots.
-
-### Rerunning a subset of tests
-
-You can rerun a subset of the tests without running the entire suite, filtering by browser and/or URL.
-
-On the
-[report page](https://storage.googleapis.com/mdc-web-screenshot-tests/advorak/2018/07/14/03_37_19_142/report/report.html),
-select the checkboxes for all screenshots you want to retry, and click the "Retry" button at the bottom of the page.
-
-This will display a modal dialog containing a CLI command to copy/paste:
+You can rerun multiple screenshots by passing an argument multiple times:
 
 ```bash
 npm run screenshot:test -- \
   --url=mdc-button/classes/dense \
-<<<<<<< HEAD
-=======
-  --browser=ie@11
-```
-
-**IMPORTANT:** Note the `--` between the script name and its arguments. This is required by `npm`.
-
-You can rerun multiple screenshots by passing an argument multiple times:
-
-```bash
-npm run screenshot:test -- \
-  --url=mdc-button/classes/dense \
->>>>>>> 92778e18
   --url=mdc-fab/classes/mini \
   --browser=ie@11 \
   --browser=chrome
@@ -171,23 +137,12 @@
 The easiest way to create new screenshot tests is to copy an existing test page or directory, and modify it for your 
 component.
 
-<<<<<<< HEAD
-Use `--help` to see all available CLI options:
-
-```bash
-npm run screenshot:approve -- --help
-npm run screenshot:build -- --help
-npm run screenshot:demo -- --help
-npm run screenshot:serve -- --help
-npm run screenshot:test -- --help
-=======
 For example, to create tests for `mdc-radio`, start by copying and renaming the `mdc-checkbox` tests:
 
 ```bash
 cp -r test/screenshot/spec/mdc-{checkbox,radio}
 sed -i '' 's/-checkbox/-radio/g' test/screenshot/spec/mdc-radio/*.* test/screenshot/spec/mdc-radio/*/*.*
 vim ...
->>>>>>> 92778e18
 ```
 
 #### Component sizes
@@ -197,8 +152,6 @@
 1. **Large** fullpage components (dialog, drawer, top app bar, etc.)
 2. **Small** widget components (button, checkbox, linear progress, etc.)
 
-<<<<<<< HEAD
-=======
 Test pages for **small** components must have a `test-main--mobile-viewport` class on the `<main>` element:
 
 ```html
@@ -240,7 +193,6 @@
 \* _`<FOO>` is the name of the component, minus the `mdc-` prefix. E.g.: `radio`, `top-app-bar`._ \
 \* _`<MIXIN>` is the name of the Sass mixin, minus the `mdc-<FOO>-` prefix. E.g.: `container-fill-color`._ 
 
->>>>>>> 92778e18
 ### Public demos
 
 ```bash
